version: '3.8'

# 智政知识库 - 完整版配置
# 包含所有功能服务，适用于生产环境和完整功能测试

services:
  # ===== 基础存储服务 (必需) =====
  
  # PostgreSQL for relational data - 基础数据库
  postgres:
    image: postgres:15
    container_name: zzdsj-postgres
    ports:
      - "5432:5432"
    environment:
      POSTGRES_USER: postgres
      POSTGRES_PASSWORD: postgres
      POSTGRES_DB: knowledge_qa
    volumes:
      - postgres_data:/var/lib/postgresql/data
    restart: always
    healthcheck:
      test: ["CMD-SHELL", "pg_isready -U postgres"]
      interval: 30s
      timeout: 10s
      retries: 5

  # Elasticsearch - 文档分片和混合检索引擎 (基础必需)
  elasticsearch:
    image: docker.elastic.co/elasticsearch/elasticsearch:8.11.0
    container_name: zzdsj-elasticsearch
    environment:
      - node.name=elasticsearch
      - cluster.name=zzdsj-cluster
      - discovery.type=single-node
      - bootstrap.memory_lock=true
      - "ES_JAVA_OPTS=-Xms1g -Xmx1g"
      - xpack.security.enabled=false
      - xpack.security.enrollment.enabled=false
      - xpack.security.http.ssl.enabled=false
      - xpack.security.transport.ssl.enabled=false
    ulimits:
      memlock:
        soft: -1
        hard: -1
      nofile:
        soft: 65536
        hard: 65536
    volumes:
      - elasticsearch_data:/usr/share/elasticsearch/data
    ports:
      - "9200:9200"
      - "9300:9300"
    restart: always
    healthcheck:
      test: ["CMD-SHELL", "curl -f http://localhost:9200/_cluster/health || exit 1"]
      interval: 30s
      timeout: 10s
      retries: 5

  # ===== 高性能向量搜索服务 (可选增强) =====
  
  # MinIO - Milvus的存储依赖 (可选增强)
  # 注意：MinIO主要作为Milvus的存储后端，不是独立的文件存储服务
  minio:
    image: minio/minio:RELEASE.2023-09-30T07-02-29Z
    container_name: zzdsj-minio
    ports:
      - "9000:9000"
      - "9001:9001"
    environment:
      MINIO_ROOT_USER: minioadmin
      MINIO_ROOT_PASSWORD: minioadmin
    volumes:
      - minio_data:/data
    command: server /data --console-address ":9001"
    restart: always
    healthcheck:
      test: ["CMD", "curl", "-f", "http://localhost:9000/minio/health/live"]
      interval: 30s
      timeout: 10s
      retries: 5

  # etcd for Milvus
  etcd:
    image: quay.io/coreos/etcd:v3.5.0
    container_name: zzdsj-etcd
    environment:
      - ETCD_AUTO_COMPACTION_MODE=revision
      - ETCD_AUTO_COMPACTION_RETENTION=1000
      - ETCD_QUOTA_BACKEND_BYTES=4294967296
      - ETCD_SNAPSHOT_COUNT=50000
    volumes:
      - etcd_data:/etcd
    command: etcd -advertise-client-urls=http://127.0.0.1:2379 -listen-client-urls http://0.0.0.0:2379 --data-dir /etcd
    restart: always

  # Milvus - 高性能向量搜索引擎 (可选增强)
  milvus:
    image: milvusdb/milvus:v2.3.2
    container_name: zzdsj-milvus
    depends_on:
      - etcd
      - minio
    environment:
      ETCD_ENDPOINTS: etcd:2379
      MINIO_ADDRESS: minio:9000
    volumes:
      - milvus_data:/var/lib/milvus
    ports:
      - "19530:19530"
      - "9091:9091"
    restart: always

  # ===== 缓存和消息队列服务 =====
  
  # Redis for caching and Pub/Sub
  redis:
    image: redis:7.0
    container_name: zzdsj-redis
    ports:
      - "6379:6379"
    volumes:
      - redis_data:/data
    restart: always
    healthcheck:
      test: ["CMD", "redis-cli", "ping"]
      interval: 30s
      timeout: 10s
      retries: 5

  # RabbitMQ for message queue
  rabbitmq:
    image: rabbitmq:3.12-management
    container_name: zzdsj-rabbitmq
    ports:
      - "5672:5672"
      - "15672:15672"
    environment:
      RABBITMQ_DEFAULT_USER: guest
      RABBITMQ_DEFAULT_PASS: guest
    volumes:
      - rabbitmq_data:/var/lib/rabbitmq
    restart: always
    healthcheck:
      test: ["CMD", "rabbitmq-diagnostics", "ping"]
      interval: 30s
      timeout: 10s
      retries: 5

  # ===== 服务发现和配置中心 =====
  
  # MySQL for Nacos
  mysql:
    image: mysql:8.0
    container_name: zzdsj-mysql
    environment:
      MYSQL_ROOT_PASSWORD: root
      MYSQL_DATABASE: nacos
      MYSQL_USER: nacos
      MYSQL_PASSWORD: nacos
    volumes:
      - mysql_data:/var/lib/mysql
    restart: always
    healthcheck:
      test: ["CMD", "mysqladmin", "ping", "-h", "localhost"]
      interval: 30s
      timeout: 10s
      retries: 5

  # Nacos for service discovery and configuration
  nacos:
    image: nacos/nacos-server:v2.2.3
    container_name: zzdsj-nacos
    environment:
      MODE: standalone
      PREFER_HOST_MODE: hostname
      SPRING_DATASOURCE_PLATFORM: mysql
      MYSQL_SERVICE_HOST: mysql
      MYSQL_SERVICE_DB_NAME: nacos
      MYSQL_SERVICE_PORT: 3306
      MYSQL_SERVICE_USER: nacos
      MYSQL_SERVICE_PASSWORD: nacos
    ports:
      - "8848:8848"
      - "9848:9848"
    depends_on:
      - mysql
    restart: always

  # ===== 异步任务处理服务 =====
  
  # Celery Worker - 主要异步任务处理器
  celery-worker:
    build: .
    container_name: zzdsj-celery-worker
    command: celery -A app.worker worker --loglevel=info --concurrency=4
    volumes:
      - .:/app
      - celery_logs:/app/logs
    depends_on:
      - redis
      - rabbitmq
      - postgres
      - elasticsearch  # 基础必需依赖
    environment:
      # 数据库配置
      - DATABASE_URL=postgresql://postgres:postgres@postgres:5432/knowledge_qa
      
      # 任务队列配置
      - CELERY_BROKER_URL=amqp://guest:guest@rabbitmq:5672//
      - CELERY_RESULT_BACKEND=redis://redis:6379/0
      - REDIS_URL=redis://redis:6379/0
      
      # 基础必需存储配置
      - ELASTICSEARCH_URL=http://elasticsearch:9200
      - ELASTICSEARCH_HYBRID_SEARCH=true
      - ELASTICSEARCH_HYBRID_WEIGHT=0.7
      - ELASTICSEARCH_INDEX=document_index
      
      # 用户文件存储配置 (本地文件系统)
      - FILE_STORAGE_TYPE=local
      - FILE_STORAGE_PATH=/app/data/uploads
      
      # 可选增强配置
      - MILVUS_HOST=milvus
      - MILVUS_PORT=19530
      - MILVUS_COLLECTION=document_vectors
      - MILVUS_ENABLED=true
    restart: always
    healthcheck:
      test: ["CMD", "celery", "-A", "app.worker", "inspect", "ping"]
      interval: 30s
      timeout: 10s
      retries: 3

  # Celery Beat - 定时任务调度器
  celery-beat:
    build: .
    container_name: zzdsj-celery-beat
    command: celery -A app.worker beat --loglevel=info
    volumes:
      - .:/app
      - celery_logs:/app/logs
      - celery_beat_data:/app/celerybeat
    depends_on:
      - redis
      - rabbitmq
      - postgres
      - elasticsearch  # 基础必需依赖
    environment:
      # 数据库配置
      - DATABASE_URL=postgresql://postgres:postgres@postgres:5432/knowledge_qa
      
      # 任务队列配置
      - CELERY_BROKER_URL=amqp://guest:guest@rabbitmq:5672//
      - CELERY_RESULT_BACKEND=redis://redis:6379/0
      - REDIS_URL=redis://redis:6379/0
      - CELERY_BEAT_SCHEDULE_FILENAME=/app/celerybeat/celerybeat-schedule
      
      # 基础必需存储配置
      - ELASTICSEARCH_URL=http://elasticsearch:9200
      - ELASTICSEARCH_HYBRID_SEARCH=true
      - ELASTICSEARCH_HYBRID_WEIGHT=0.7
      
      # 用户文件存储配置 (本地文件系统)
      - FILE_STORAGE_TYPE=local
      - FILE_STORAGE_PATH=/app/data/uploads
    restart: always

  # Flower - Celery监控界面
  flower:
    build: .
    container_name: zzdsj-flower
    command: celery -A app.worker flower --port=5555 --basic_auth=admin:password
    ports:
      - "5555:5555"
    volumes:
      - .:/app
    depends_on:
      - redis
      - rabbitmq
      - celery-worker
    environment:
      - CELERY_BROKER_URL=amqp://guest:guest@rabbitmq:5672//
      - CELERY_RESULT_BACKEND=redis://redis:6379/0
    restart: always

  # Celery Worker - 专用维护队列
  celery-worker-maintenance:
    build: .
    container_name: zzdsj-celery-maintenance
    command: celery -A app.worker worker --loglevel=info --queues=maintenance,monitoring --concurrency=2
    volumes:
      - .:/app
      - celery_logs:/app/logs
    depends_on:
      - redis
      - rabbitmq
      - postgres
      - elasticsearch  # 基础必需依赖
    environment:
      # 数据库配置
      - DATABASE_URL=postgresql://postgres:postgres@postgres:5432/knowledge_qa
      
      # 任务队列配置
      - CELERY_BROKER_URL=amqp://guest:guest@rabbitmq:5672//
      - CELERY_RESULT_BACKEND=redis://redis:6379/0
      - REDIS_URL=redis://redis:6379/0
      
      # 基础必需存储配置
      - ELASTICSEARCH_URL=http://elasticsearch:9200
      - ELASTICSEARCH_HYBRID_SEARCH=true
      
      # 用户文件存储配置 (本地文件系统)
      - FILE_STORAGE_TYPE=local
      - FILE_STORAGE_PATH=/app/data/uploads
    restart: always

  # Celery Worker - 专用报表队列
  celery-worker-reports:
    build: .
    container_name: zzdsj-celery-reports
    command: celery -A app.worker worker --loglevel=info --queues=reports,analytics --concurrency=1
    volumes:
      - .:/app
      - celery_logs:/app/logs
    depends_on:
      - redis
      - rabbitmq
      - postgres
      - elasticsearch  # 基础必需依赖
    environment:
      # 数据库配置
      - DATABASE_URL=postgresql://postgres:postgres@postgres:5432/knowledge_qa
      
      # 任务队列配置
      - CELERY_BROKER_URL=amqp://guest:guest@rabbitmq:5672//
      - CELERY_RESULT_BACKEND=redis://redis:6379/0
      - REDIS_URL=redis://redis:6379/0
      
      # 基础必需存储配置
      - ELASTICSEARCH_URL=http://elasticsearch:9200
      - ELASTICSEARCH_HYBRID_SEARCH=true
      
      # 用户文件存储配置 (本地文件系统)  
      - FILE_STORAGE_TYPE=local
      - FILE_STORAGE_PATH=/app/data/uploads
    restart: always

  # Celery Worker - 处理异步任务
  celery-worker:
    build: .
    command: celery -A app.worker worker --loglevel=info --concurrency=4
    volumes:
      - .:/app
      - celery_logs:/app/logs
    depends_on:
      - redis
      - rabbitmq
      - postgres
    environment:
      - DATABASE_URL=postgresql://postgres:postgres@postgres:5432/knowledge_qa
      - CELERY_BROKER_URL=amqp://guest:guest@rabbitmq:5672//
      - CELERY_RESULT_BACKEND=redis://redis:6379/0
      - REDIS_URL=redis://redis:6379/0
      - MILVUS_HOST=milvus
      - MINIO_ENDPOINT=minio:9000
    restart: always
    healthcheck:
      test: ["CMD", "celery", "-A", "app.worker", "inspect", "ping"]
      interval: 30s
      timeout: 10s
      retries: 3

  # Celery Beat - 定时任务调度器
  celery-beat:
    build: .
    command: celery -A app.worker beat --loglevel=info
    volumes:
      - .:/app
      - celery_logs:/app/logs
      - celery_beat_data:/app/celerybeat
    depends_on:
      - redis
      - rabbitmq
      - postgres
    environment:
      - DATABASE_URL=postgresql://postgres:postgres@postgres:5432/knowledge_qa
      - CELERY_BROKER_URL=amqp://guest:guest@rabbitmq:5672//
      - CELERY_RESULT_BACKEND=redis://redis:6379/0
      - REDIS_URL=redis://redis:6379/0
      - CELERY_BEAT_SCHEDULE_FILENAME=/app/celerybeat/celerybeat-schedule
    restart: always

  # Flower - Celery监控界面
  flower:
    build: .
    command: celery -A app.worker flower --port=5555 --basic_auth=admin:password
    ports:
      - "5555:5555"
    volumes:
      - .:/app
    depends_on:
      - redis
      - rabbitmq
      - celery-worker
    environment:
      - CELERY_BROKER_URL=amqp://guest:guest@rabbitmq:5672//
      - CELERY_RESULT_BACKEND=redis://redis:6379/0
    restart: always

  # Celery Worker - 专用维护队列
  celery-worker-maintenance:
    build: .
    command: celery -A app.worker worker --loglevel=info --queues=maintenance,monitoring --concurrency=2
    volumes:
      - .:/app
      - celery_logs:/app/logs
    depends_on:
      - redis
      - rabbitmq
      - postgres
    environment:
      - DATABASE_URL=postgresql://postgres:postgres@postgres:5432/knowledge_qa
      - CELERY_BROKER_URL=amqp://guest:guest@rabbitmq:5672//
      - CELERY_RESULT_BACKEND=redis://redis:6379/0
      - REDIS_URL=redis://redis:6379/0
    restart: always

  # Celery Worker - 专用报表队列
  celery-worker-reports:
    build: .
    command: celery -A app.worker worker --loglevel=info --queues=reports,analytics --concurrency=1
    volumes:
      - .:/app
      - celery_logs:/app/logs
    depends_on:
      - redis
      - rabbitmq
      - postgres
    environment:
      - DATABASE_URL=postgresql://postgres:postgres@postgres:5432/knowledge_qa
      - CELERY_BROKER_URL=amqp://guest:guest@rabbitmq:5672//
      - CELERY_RESULT_BACKEND=redis://redis:6379/0
      - REDIS_URL=redis://redis:6379/0
    restart: always

volumes:
  # 基础存储卷
  postgres_data:
    driver: local
  elasticsearch_data:
    driver: local
  
  # 高性能搜索存储卷 (可选增强)
  minio_data:
    driver: local
  etcd_data:
    driver: local
  milvus_data:
    driver: local
  
  # 缓存和队列存储卷
  redis_data:
    driver: local
  rabbitmq_data:
<<<<<<< HEAD
  minio_data:
  mysql_data:
  celery_logs:
  celery_beat_data:
=======
    driver: local
  
  # 服务配置存储卷
  mysql_data:
    driver: local
  
  # 应用日志存储卷
  celery_logs:
    driver: local
  celery_beat_data:
    driver: local

networks:
  default:
    name: zzdsj-network
    driver: bridge
>>>>>>> b65c103d
<|MERGE_RESOLUTION|>--- conflicted
+++ resolved
@@ -465,17 +465,13 @@
   redis_data:
     driver: local
   rabbitmq_data:
-<<<<<<< HEAD
-  minio_data:
-  mysql_data:
-  celery_logs:
-  celery_beat_data:
-=======
     driver: local
   
   # 服务配置存储卷
   mysql_data:
     driver: local
+  celery_logs:
+    driver: local
   
   # 应用日志存储卷
   celery_logs:
@@ -485,6 +481,4 @@
 
 networks:
   default:
-    name: zzdsj-network
-    driver: bridge
->>>>>>> b65c103d
+    name: zzdsj-network